source https://www.nuget.org/api/v2/

<<<<<<< HEAD
nuget FSharp.Compiler.Service.ProjectCracker 2.0.0.0-beta framework: >= net45
=======
nuget FSharp.Compiler.Service 2.0.0.4 framework: >= net45
nuget FSharp.Compiler.Service.ProjectCracker 2.0.0.4 framework: >= net45
>>>>>>> 7bb871c2
nuget Mono.Cecil
nuget NDesk.Options
nuget Newtonsoft.Json
nuget FAKE
nuget NUnit 2.6.4
nuget NUnit.Runners 2.6.4
nuget Octokit
nuget Suave 0.33.0
nuget FSharpLint.Core prerelease<|MERGE_RESOLUTION|>--- conflicted
+++ resolved
@@ -1,11 +1,7 @@
 source https://www.nuget.org/api/v2/
 
-<<<<<<< HEAD
-nuget FSharp.Compiler.Service.ProjectCracker 2.0.0.0-beta framework: >= net45
-=======
 nuget FSharp.Compiler.Service 2.0.0.4 framework: >= net45
 nuget FSharp.Compiler.Service.ProjectCracker 2.0.0.4 framework: >= net45
->>>>>>> 7bb871c2
 nuget Mono.Cecil
 nuget NDesk.Options
 nuget Newtonsoft.Json
@@ -13,5 +9,5 @@
 nuget NUnit 2.6.4
 nuget NUnit.Runners 2.6.4
 nuget Octokit
-nuget Suave 0.33.0
+nuget Suave
 nuget FSharpLint.Core prerelease